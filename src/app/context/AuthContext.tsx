--- conflicted
+++ resolved
@@ -44,11 +44,7 @@
   const pathname = usePathname();
   const hasCheckedAuth = useRef(false); // FIXED: Track if we've checked auth
 
-<<<<<<< HEAD
-  const publicRoutes = ['/login', '/signup', '/auth', '/register', '/public-catalog'];
-=======
-  const publicRoutes = ['/login', '/signup', '/auth', '/register', '/verify'];
->>>>>>> 1677c3b6
+  const publicRoutes = ['/login', '/signup', '/auth', '/register', '/verify', '/public-catalog'];
   const isPublicRoute = publicRoutes.some(route => pathname.startsWith(route));
 
   // Function to check authentication status - FIXED: Stable function
