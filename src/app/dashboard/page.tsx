// src/app/dashboard/page.tsx
'use client';

import { useState, useEffect } from 'react';
import { useRouter } from 'next/navigation';
import Link from 'next/link';

export default function DashboardPage() {
  const [userData, setUserData] = useState<any>(null);
  const [loading, setLoading] = useState(true);
  const [error, setError] = useState<string | null>(null);
  const [successMessage, setSuccessMessage] = useState<string | null>(null);
  const [copiedLink, setCopiedLink] = useState(false);
  const [generatingCertificate, setGeneratingCertificate] = useState(false);
  const [isMobile, setIsMobile] = useState(false);
  
  const router = useRouter();
  
  // Check if device is mobile
  useEffect(() => {
    const checkMobile = () => {
      setIsMobile(window.innerWidth <= 767);
    };
    
    checkMobile();
    window.addEventListener('resize', checkMobile);
    
    return () => window.removeEventListener('resize', checkMobile);
  }, []);
  
  useEffect(() => {
    // Fetch user data when component mounts
    const fetchUserData = async () => {
      try {
        const response = await fetch('/api/user');
        
        if (response.status === 401) {
          // Not authenticated, redirect to login
          router.push('/login?redirect=/dashboard');
          return;
        }
        
        if (!response.ok) {
          throw new Error('Failed to fetch user data');
        }
        
        const data = await response.json();
        setUserData(data);
      } catch (err: any) {
        setError(err.message || 'An error occurred');
      } finally {
        setLoading(false);
      }
    };
    
    fetchUserData();
  }, [router]);

  const handleCopyCatalogLink = () => {
    const catalogUrl = `${window.location.origin}/public-catalog`;
    navigator.clipboard.writeText(catalogUrl).then(() => {
      setCopiedLink(true);
      setTimeout(() => setCopiedLink(false), 2000);
    });
  };

  const handleCatalogClick = (e: React.MouseEvent) => {
<<<<<<< HEAD
    e.preventDefault();
    const catalogUrl = `${window.location.origin}/public-catalog`;
    window.open(catalogUrl, '_blank');
=======
    if (isMobile) {
      e.preventDefault();
      const catalogUrl = `${window.location.origin}/public-catalog`;
      window.open(catalogUrl, '_blank');
    }
>>>>>>> 19cc7e03
  };

  const generateShareableLink = () => {
    if (!userData) return;
    
    const shareableLink = `${window.location.origin}/certificate/${userData.id}`;
    navigator.clipboard.writeText(shareableLink);
    setCopiedLink(true);
    
    setTimeout(() => {
      setCopiedLink(false);
    }, 2000);
  };

  const handleGenerateCertificate = async () => {
    if (!userData) return;

    setGeneratingCertificate(true);
    try {
      const response = await fetch('/api/certificate/generate', {
        method: 'POST',
        headers: {
          'Content-Type': 'application/json',
        },
        body: JSON.stringify({
          userEmail: userData.email,
        }),
      });

      if (response.ok) {
        // Get the PDF blob
        const blob = await response.blob();

        // Create download link
        const url = window.URL.createObjectURL(blob);
        const link = document.createElement('a');
        link.href = url;
        link.download = `ownership-certificate-${userData.email.split('@')[0]}-${new Date().getFullYear()}.pdf`;
        document.body.appendChild(link);
        link.click();
        document.body.removeChild(link);
        window.URL.revokeObjectURL(url);

        setSuccessMessage('Ownership certificate generated and downloaded successfully!');
      } else {
        throw new Error('Failed to generate certificate');
      }
    } catch (err: any) {
      setError(err.message || 'Failed to generate certificate');
    } finally {
      setGeneratingCertificate(false);
    }
  };

  if (loading) {
    return (
      <div className="min-h-screen flex items-center justify-center">
        <div className="animate-spin rounded-full h-32 w-32 border-b-2 border-indigo-600"></div>
      </div>
    );
  }

  if (error) {
    return (
      <div className="min-h-screen flex items-center justify-center">
        <div className="text-center">
          <h1 className="text-2xl font-bold text-red-600 mb-4">Error</h1>
          <p className="text-gray-600">{error}</p>
        </div>
      </div>
    );
  }

  return (
    <div className="container mx-auto px-4 py-8 max-w-4xl">
      <div className="mb-8">
        <h1 className="text-3xl font-bold text-gray-900 mb-2">Dashboard</h1>
        <p className="text-gray-600">Welcome back, {userData?.email}</p>
      </div>

      {successMessage && (
        <div className="mb-6 p-4 bg-green-50 border border-green-200 rounded-lg">
          <div className="flex">
            <div className="flex-shrink-0">
              <svg className="h-5 w-5 text-green-400" viewBox="0 0 20 20" fill="currentColor">
                <path fillRule="evenodd" d="M10 18a8 8 0 100-16 8 8 0 000 16zm3.707-9.293a1 1 0 00-1.414-1.414L9 10.586 7.707 9.293a1 1 0 00-1.414 1.414l2 2a1 1 0 001.414 0l4-4z" clipRule="evenodd" />
              </svg>
            </div>
<<<<<<< HEAD

            {/* Catalog Actions */}
            <div className="bg-blue-50 p-6 rounded-lg md:col-span-2">
              <h3 className="text-lg font-semibold text-gray-800 mb-4">Logo Catalog</h3>
              <div className="flex gap-3">
                <Link
                  href="/public-catalog"
                  onClick={handleCatalogClick}
                  className="flex-1 px-4 py-2 bg-blue-600 text-white text-center rounded-md hover:bg-blue-700 transition-colors"
                >
                  Go to Catalog
                </Link>
=======
            <div className="ml-3">
              <p className="text-sm text-green-800">{successMessage}</p>
            </div>
            <div className="ml-auto pl-3">
              <div className="-mx-1.5 -my-1.5">
>>>>>>> 19cc7e03
                <button
                  onClick={() => setSuccessMessage(null)}
                  className="inline-flex bg-green-50 rounded-md p-1.5 text-green-500 hover:bg-green-100"
                >
<<<<<<< HEAD
                  {copiedLink ? 'Link Copied!' : 'Copy Link'}
=======
                  <svg className="h-5 w-5" viewBox="0 0 20 20" fill="currentColor">
                    <path fillRule="evenodd" d="M4.293 4.293a1 1 0 011.414 0L10 8.586l4.293-4.293a1 1 0 111.414 1.414L11.414 10l4.293 4.293a1 1 0 01-1.414 1.414L10 11.414l-4.293 4.293a1 1 0 01-1.414-1.414L8.586 10 4.293 5.707a1 1 0 010-1.414z" clipRule="evenodd" />
                  </svg>
>>>>>>> 19cc7e03
                </button>
              </div>
            </div>
          </div>
        </div>
      )}

<<<<<<< HEAD
            {/* Certificate Generation */}
            <div className="bg-green-50 p-6 rounded-lg">
              <h3 className="text-lg font-semibold text-gray-800 mb-4">Ownership Certificate</h3>
              <p className="text-sm text-gray-600 mb-4">
                Generate a certificate proving your ownership of logos created with this account.
              </p>
              <div className="flex gap-3">
                <button
                  onClick={handleGenerateCertificate}
                  disabled={generatingCertificate}
                  className="flex-1 px-4 py-2 bg-green-600 text-white rounded-md hover:bg-green-700 disabled:opacity-50 disabled:cursor-not-allowed transition-colors"
                >
                  {generatingCertificate ? 'Generating...' : 'Generate Certificate'}
                </button>
                <button
                  onClick={generateShareableLink}
                  className="flex-1 px-4 py-2 bg-white border border-green-600 text-green-600 rounded-md hover:bg-green-50 transition-colors"
                >
                  {copiedLink ? 'Link Copied!' : 'Share Certificate'}
                </button>
              </div>
=======
      <div className="grid grid-cols-1 md:grid-cols-2 gap-6">
        {/* Account Information */}
        <div className="bg-white shadow-sm rounded-lg p-6 border border-gray-200">
          <h2 className="text-xl font-semibold text-gray-900 mb-4">Account Information</h2>
          <div className="space-y-3">
            <div>
              <label className="block text-sm font-medium text-gray-700">Email</label>
              <p className="mt-1 text-sm text-gray-900">{userData?.email}</p>
            </div>
            <div>
              <label className="block text-sm font-medium text-gray-700">Account Type</label>
              <p className="mt-1 text-sm text-gray-900">
                {userData?.isSuperUser ? 'Super User' : 'Regular User'}
              </p>
>>>>>>> 19cc7e03
            </div>
            <div>
              <label className="block text-sm font-medium text-gray-700">Member Since</label>
              <p className="mt-1 text-sm text-gray-900">
                {userData?.createdAt ? new Date(userData.createdAt).toLocaleDateString() : 'N/A'}
              </p>
            </div>
          </div>
        </div>

<<<<<<< HEAD
            {/* Quick Actions */}
            <div className="bg-gray-50 p-6 rounded-lg">
              <h3 className="text-lg font-semibold text-gray-800 mb-4">Quick Actions</h3>
              <div className="grid grid-cols-1 sm:grid-cols-3 gap-3">
                <Link
                  href="/"
                  className="px-4 py-2 bg-indigo-600 text-white text-center rounded-md hover:bg-indigo-700 transition-colors"
                >
                  Create Logo
                </Link>
                <Link
                  href="/history"
                  className="px-4 py-2 bg-gray-600 text-white text-center rounded-md hover:bg-gray-700 transition-colors"
                >
                  View History
                </Link>
                <Link
                  href="/purchase"
                  className="px-4 py-2 bg-green-600 text-white text-center rounded-md hover:bg-green-700 transition-colors"
                >
                  Buy Credits
                </Link>
              </div>
=======
        {/* Usage Statistics */}
        <div className="bg-white shadow-sm rounded-lg p-6 border border-gray-200">
          <h2 className="text-xl font-semibold text-gray-900 mb-4">Usage Statistics</h2>
          
          <div className="flex justify-between mb-4">
            <div className="text-center">
              <div className="text-2xl font-bold text-gray-900">{userData?.logosCreated || 0}</div>
              <div className="text-sm text-indigo-600">Logos Created</div>
            </div>
            <div className="text-center">
              <div className="text-2xl font-bold text-indigo-600">{userData?.logosLimit || 0}</div>
              <div className="text-sm text-indigo-600">Total Credits</div>
            </div>
            <div className="text-center">
              <div className="text-2xl font-bold text-green-600">{userData?.remainingLogos || 0}</div>
              <div className="text-sm text-green-600">Remaining</div>
            </div>
          </div>
          
          <div className="w-full bg-gray-200 rounded-full h-3">
            <div 
              className="bg-indigo-600 h-3 rounded-full transition-all duration-300" 
              style={{ width: `${Math.min(100, ((userData?.logosCreated || 0) / Math.max(1, userData?.logosLimit || 1)) * 100)}%` }}
            ></div>
          </div>
          
          {userData?.remainingLogos > 0 ? (
            <p className="text-sm text-indigo-600 mt-2 text-center">
              You have {userData.remainingLogos} logo{userData.remainingLogos !== 1 ? 's' : ''} remaining
            </p>
          ) : (
            <div className="mt-4 text-center">
              <p className="text-sm text-red-600 mb-2">You've used all your logo credits</p>
              <Link 
                href="/purchase"
                className="inline-flex items-center px-4 py-2 border border-transparent text-sm font-medium rounded-md text-white bg-green-600 hover:bg-green-700 focus:outline-none focus:ring-2 focus:ring-offset-2 focus:ring-green-500 transition-colors"
              >
                Purchase More Credits
              </Link>
>>>>>>> 19cc7e03
            </div>
          )}
        </div>

        {/* Catalog Actions */}
        <div className="bg-blue-50 p-6 rounded-lg md:col-span-2">
          <h3 className="text-lg font-semibold text-gray-800 mb-4">Logo Catalog</h3>
          <div className="flex gap-3">
            <Link
              href="/public-catalog"
              onClick={handleCatalogClick}
              className="flex-1 px-4 py-2 bg-blue-600 text-white text-center rounded-md hover:bg-blue-700 transition-colors"
            >
              Go to Catalog
            </Link>
            <button
              onClick={handleCopyCatalogLink}
              className="flex-1 px-4 py-2 bg-white border border-blue-600 text-blue-600 rounded-md hover:bg-blue-50 transition-colors"
            >
              {copiedLink ? 'Link Copied!' : 'Copy Link'}
            </button>
          </div>
<<<<<<< HEAD
        )}
=======
        </div>

        {/* Certificate Generation */}
        <div className="bg-green-50 p-6 rounded-lg md:col-span-2">
          <h3 className="text-lg font-semibold text-gray-800 mb-4">Ownership Certificate</h3>
          <p className="text-sm text-gray-600 mb-4">
            Generate a certificate proving your ownership of logos created with this account.
          </p>
          <div className="flex gap-3">
            <button
              onClick={handleGenerateCertificate}
              disabled={generatingCertificate}
              className="flex-1 px-4 py-2 bg-green-600 text-white rounded-md hover:bg-green-700 disabled:opacity-50 disabled:cursor-not-allowed transition-colors"
            >
              {generatingCertificate ? 'Generating...' : 'Generate Certificate'}
            </button>
            <button
              onClick={generateShareableLink}
              className="flex-1 px-4 py-2 bg-white border border-green-600 text-green-600 rounded-md hover:bg-green-50 transition-colors"
            >
              {copiedLink ? 'Link Copied!' : 'Share Certificate'}
            </button>
          </div>
        </div>

        {/* Quick Actions */}
        <div className="bg-gray-50 p-6 rounded-lg md:col-span-2">
          <h3 className="text-lg font-semibold text-gray-800 mb-4">Quick Actions</h3>
          <div className="grid grid-cols-1 sm:grid-cols-3 gap-3">
            <Link
              href="/"
              className="px-4 py-2 bg-indigo-600 text-white text-center rounded-md hover:bg-indigo-700 transition-colors"
            >
              Create Logo
            </Link>
            <Link
              href="/history"
              className="px-4 py-2 bg-gray-600 text-white text-center rounded-md hover:bg-gray-700 transition-colors"
            >
              View History
            </Link>
            <Link
              href="/purchase"
              className="px-4 py-2 bg-green-600 text-white text-center rounded-md hover:bg-green-700 transition-colors"
            >
              Buy Credits
            </Link>
          </div>
        </div>
>>>>>>> 19cc7e03
      </div>
    </div>
  );
}<|MERGE_RESOLUTION|>--- conflicted
+++ resolved
@@ -12,21 +12,8 @@
   const [successMessage, setSuccessMessage] = useState<string | null>(null);
   const [copiedLink, setCopiedLink] = useState(false);
   const [generatingCertificate, setGeneratingCertificate] = useState(false);
-  const [isMobile, setIsMobile] = useState(false);
   
   const router = useRouter();
-  
-  // Check if device is mobile
-  useEffect(() => {
-    const checkMobile = () => {
-      setIsMobile(window.innerWidth <= 767);
-    };
-    
-    checkMobile();
-    window.addEventListener('resize', checkMobile);
-    
-    return () => window.removeEventListener('resize', checkMobile);
-  }, []);
   
   useEffect(() => {
     // Fetch user data when component mounts
@@ -64,20 +51,6 @@
     });
   };
 
-  const handleCatalogClick = (e: React.MouseEvent) => {
-<<<<<<< HEAD
-    e.preventDefault();
-    const catalogUrl = `${window.location.origin}/public-catalog`;
-    window.open(catalogUrl, '_blank');
-=======
-    if (isMobile) {
-      e.preventDefault();
-      const catalogUrl = `${window.location.origin}/public-catalog`;
-      window.open(catalogUrl, '_blank');
-    }
->>>>>>> 19cc7e03
-  };
-
   const generateShareableLink = () => {
     if (!userData) return;
     
@@ -120,11 +93,14 @@
         window.URL.revokeObjectURL(url);
 
         setSuccessMessage('Ownership certificate generated and downloaded successfully!');
+        setTimeout(() => setSuccessMessage(null), 5000);
       } else {
-        throw new Error('Failed to generate certificate');
+        const errorData = await response.json();
+        setError(errorData.error || 'Failed to generate certificate');
       }
-    } catch (err: any) {
-      setError(err.message || 'Failed to generate certificate');
+    } catch (err) {
+      console.error('Certificate generation failed:', err);
+      setError('Failed to generate certificate. Please try again.');
     } finally {
       setGeneratingCertificate(false);
     }
@@ -132,265 +108,193 @@
 
   if (loading) {
     return (
-      <div className="min-h-screen flex items-center justify-center">
-        <div className="animate-spin rounded-full h-32 w-32 border-b-2 border-indigo-600"></div>
-      </div>
+      <main className="container mx-auto px-4 pb-6 max-w-2xl">
+        <div className="mt-4 text-center">
+          <div className="animate-spin rounded-full h-12 w-12 border-t-2 border-b-2 border-indigo-600 mx-auto"></div>
+          <p className="mt-2 text-gray-600">Loading dashboard...</p>
+        </div>
+      </main>
     );
   }
 
-  if (error) {
+  if (error && !userData) {
     return (
       <div className="min-h-screen flex items-center justify-center">
         <div className="text-center">
-          <h1 className="text-2xl font-bold text-red-600 mb-4">Error</h1>
-          <p className="text-gray-600">{error}</p>
+          <h2 className="text-xl font-semibold text-red-600 mb-2">Error</h2>
+          <p className="text-gray-600 mb-4">{error}</p>
+          <Link 
+            href="/login"
+            className="text-indigo-600 hover:text-indigo-500"
+          >
+            Go to Login
+          </Link>
         </div>
       </div>
     );
   }
 
   return (
-    <div className="container mx-auto px-4 py-8 max-w-4xl">
-      <div className="mb-8">
-        <h1 className="text-3xl font-bold text-gray-900 mb-2">Dashboard</h1>
-        <p className="text-gray-600">Welcome back, {userData?.email}</p>
-      </div>
-
-      {successMessage && (
-        <div className="mb-6 p-4 bg-green-50 border border-green-200 rounded-lg">
-          <div className="flex">
-            <div className="flex-shrink-0">
-              <svg className="h-5 w-5 text-green-400" viewBox="0 0 20 20" fill="currentColor">
-                <path fillRule="evenodd" d="M10 18a8 8 0 100-16 8 8 0 000 16zm3.707-9.293a1 1 0 00-1.414-1.414L9 10.586 7.707 9.293a1 1 0 00-1.414 1.414l2 2a1 1 0 001.414 0l4-4z" clipRule="evenodd" />
-              </svg>
+    <main className="container mx-auto px-4 pb-6 max-w-2xl">
+      <div className="mt-1 card">
+        <div className="text-center mb-4">
+          <h1 className="text-2xl font-bold text-indigo-600">Dashboard</h1>
+          <p className="text-gray-600 mt-0.5">Overview of your logo creation system</p>
+        </div>
+
+        {/* Success Message */}
+        {successMessage && (
+          <div className="mb-6 p-4 bg-green-50 border border-green-200 rounded-lg text-center">
+            <p className="text-green-700 font-medium">{successMessage}</p>
+          </div>
+        )}
+
+        {userData && (
+          <div className="space-y-6">        
+            {/* Usage Statistics - Using design with progress bar */}
+            <div className="bg-indigo-50 p-6 rounded-lg border border-indigo-200">
+              <h3 className="text-lg font-semibold text-indigo-800 mb-4">Logo Usage</h3>
+              <div className="grid grid-cols-1 sm:grid-cols-3 gap-4 mb-4">
+                <div className="text-center">
+                  <div className="text-2xl font-bold text-indigo-600">{userData.logosCreated || 0}</div>
+                  <div className="text-sm text-indigo-600">Logos Created</div>
+                </div>
+                <div className="text-center">
+                  <div className="text-2xl font-bold text-indigo-600">{userData.logosLimit || 0}</div>
+                  <div className="text-sm text-indigo-600">Total Credits</div>
+                </div>
+                <div className="text-center">
+                  <div className="text-2xl font-bold text-green-600">{userData.remainingLogos || 0}</div>
+                  <div className="text-sm text-green-600">Remaining</div>
+                </div>
+              </div>
+              
+              <div className="w-full bg-gray-200 rounded-full h-3">
+                <div 
+                  className="bg-indigo-600 h-3 rounded-full transition-all duration-300" 
+                  style={{ width: `${Math.min(100, ((userData.logosCreated || 0) / Math.max(1, userData.logosLimit || 1)) * 100)}%` }}
+                ></div>
+              </div>
+              
+              {userData.remainingLogos > 0 ? (
+                <p className="text-sm text-indigo-600 mt-2 text-center">
+                  You have {userData.remainingLogos} logo{userData.remainingLogos !== 1 ? 's' : ''} remaining
+                </p>
+              ) : (
+                <div className="mt-4 text-center">
+                  <p className="text-sm text-red-600 mb-2">You've used all your logo credits</p>
+                  <Link 
+                    href="/purchase"
+                    className="inline-flex items-center px-4 py-2 border border-transparent text-sm font-medium rounded-md text-white bg-green-600 hover:bg-green-700 focus:outline-none focus:ring-2 focus:ring-offset-2 focus:ring-green-500 transition-colors"
+                  >
+                    Purchase More Credits
+                  </Link>
+                </div>
+              )}
             </div>
-<<<<<<< HEAD
 
             {/* Catalog Actions */}
-            <div className="bg-blue-50 p-6 rounded-lg md:col-span-2">
+            <div className="bg-blue-50 p-6 rounded-lg">
               <h3 className="text-lg font-semibold text-gray-800 mb-4">Logo Catalog</h3>
               <div className="flex gap-3">
                 <Link
                   href="/public-catalog"
-                  onClick={handleCatalogClick}
+                  target="_blank"
                   className="flex-1 px-4 py-2 bg-blue-600 text-white text-center rounded-md hover:bg-blue-700 transition-colors"
                 >
                   Go to Catalog
                 </Link>
-=======
-            <div className="ml-3">
-              <p className="text-sm text-green-800">{successMessage}</p>
-            </div>
-            <div className="ml-auto pl-3">
-              <div className="-mx-1.5 -my-1.5">
->>>>>>> 19cc7e03
                 <button
-                  onClick={() => setSuccessMessage(null)}
-                  className="inline-flex bg-green-50 rounded-md p-1.5 text-green-500 hover:bg-green-100"
+                  onClick={handleCopyCatalogLink}
+                  className="flex-1 px-4 py-2 bg-white border border-blue-600 text-blue-600 rounded-md hover:bg-blue-50 transition-colors"
                 >
-<<<<<<< HEAD
-                  {copiedLink ? 'Link Copied!' : 'Copy Link'}
-=======
-                  <svg className="h-5 w-5" viewBox="0 0 20 20" fill="currentColor">
-                    <path fillRule="evenodd" d="M4.293 4.293a1 1 0 011.414 0L10 8.586l4.293-4.293a1 1 0 111.414 1.414L11.414 10l4.293 4.293a1 1 0 01-1.414 1.414L10 11.414l-4.293 4.293a1 1 0 01-1.414-1.414L8.586 10 4.293 5.707a1 1 0 010-1.414z" clipRule="evenodd" />
-                  </svg>
->>>>>>> 19cc7e03
+                  {copiedLink ? 'Link Copied!' : 'Copy Catalog Link'}
                 </button>
               </div>
+              <p className="text-xs text-gray-600 mt-2">Share the public catalog with others</p>
+            </div>
+
+            {/* Ownership Certificate Section */}
+            <div className="bg-gradient-to-r from-indigo-50 to-purple-50 p-6 rounded-lg border border-indigo-200">
+              <div className="flex items-start space-x-4">
+                <div className="flex-shrink-0">
+                  <div className="w-12 h-12 bg-indigo-600 rounded-lg flex items-center justify-center">
+                    <svg className="w-6 h-6 text-white" fill="none" stroke="currentColor" viewBox="0 0 24 24">
+                      <path strokeLinecap="round" strokeLinejoin="round" strokeWidth={2} d="M9 12l2 2 4-4m5.618-4.016A11.955 11.955 0 0112 2.944a11.955 11.955 0 01-8.618 3.04A12.02 12.02 0 003 9c0 5.591 3.824 10.29 9 11.622 5.176-1.332 9-6.03 9-11.622 0-1.042-.133-2.052-.382-3.016z" />
+                    </svg>
+                  </div>
+                </div>
+                <div className="flex-1">
+                  <h3 className="text-lg font-semibold text-gray-800 mb-2">Digital Ownership Certificate</h3>
+                  <p className="text-gray-600 mb-4">
+                    Generate a professional PDF certificate that legally establishes your full ownership rights
+                    over all logos created with the SMARTY LOGOS™ AI LOGO GENERATOR PLATFORM. This certificate includes comprehensive ownership
+                    language and serves as proof of your intellectual property rights.
+                  </p>
+                  <div className="bg-white p-4 rounded-lg border border-indigo-100 mb-4">
+                    <h4 className="font-medium text-gray-800 mb-2">Certificate includes:</h4>
+                    <ul className="text-sm text-gray-600 space-y-1">
+                      <li>• Full ownership rights (create, edit, sell, transfer, display)</li>
+                      <li>• Complete copyright ownership</li>
+                      <li>• Commercial usage permissions</li>
+                      <li>• Digital signature and verification</li>
+                      <li>• Account verification details</li>
+                    </ul>
+                  </div>
+                  <button
+                    onClick={handleGenerateCertificate}
+                    disabled={generatingCertificate}
+                    className="w-full px-6 py-3 bg-indigo-600 text-white font-medium rounded-lg hover:bg-indigo-700
+                      disabled:opacity-50 disabled:cursor-not-allowed transition-all duration-200
+                      flex items-center justify-center space-x-2"
+                  >
+                    {generatingCertificate ? (
+                      <>
+                        <svg className="animate-spin h-5 w-5 text-white" xmlns="http://www.w3.org/2000/svg" fill="none" viewBox="0 0 24 24">
+                          <circle className="opacity-25" cx="12" cy="12" r="10" stroke="currentColor" strokeWidth="4"></circle>
+                          <path className="opacity-75" fill="currentColor" d="M4 12a8 8 0 018-8V0C5.373 0 0 5.373 0 12h4zm2 5.291A7.962 7.962 0 014 12H0c0 3.042 1.135 5.824 3 7.938l3-2.647z"></path>
+                        </svg>
+                        <span>Generating Certificate...</span>
+                      </>
+                    ) : (
+                      <>
+                        <svg className="w-5 h-5" fill="none" stroke="currentColor" viewBox="0 0 24 24">
+                          <path strokeLinecap="round" strokeLinejoin="round" strokeWidth={2} d="M12 10v6m0 0l-3-3m3 3l3-3m2 8H7a2 2 0 01-2-2V5a2 2 0 012-2h5.586a1 1 0 01.707.293l5.414 5.414a1 1 0 01.293.707V19a2 2 0 01-2 2z" />
+                        </svg>
+                        <span>Generate Ownership Certificate</span>
+                      </>
+                    )}
+                  </button>
+                </div>
+              </div>
+            </div>
+
+            {/* Action Buttons */}
+            <div className="flex flex-col md:flex-row gap-4">
+              <Link
+                href="/"
+                className="flex-1 inline-flex items-center justify-center px-6 py-3 border border-transparent text-base font-medium rounded-md text-white bg-indigo-600 hover:bg-indigo-700 focus:outline-none focus:ring-2 focus:ring-offset-2 focus:ring-indigo-500 transition-colors"
+              >
+                Create New Logo
+              </Link>
+              
+              <Link
+                href="/history"
+                className="flex-1 inline-flex items-center justify-center px-6 py-3 border border-transparent text-base font-medium rounded-md text-white bg-indigo-600 hover:bg-indigo-700 focus:outline-none focus:ring-2 focus:ring-offset-2 focus:ring-indigo-500 transition-colors"
+              >
+                View Logo History
+              </Link>
             </div>
           </div>
-        </div>
-      )}
-
-<<<<<<< HEAD
-            {/* Certificate Generation */}
-            <div className="bg-green-50 p-6 rounded-lg">
-              <h3 className="text-lg font-semibold text-gray-800 mb-4">Ownership Certificate</h3>
-              <p className="text-sm text-gray-600 mb-4">
-                Generate a certificate proving your ownership of logos created with this account.
-              </p>
-              <div className="flex gap-3">
-                <button
-                  onClick={handleGenerateCertificate}
-                  disabled={generatingCertificate}
-                  className="flex-1 px-4 py-2 bg-green-600 text-white rounded-md hover:bg-green-700 disabled:opacity-50 disabled:cursor-not-allowed transition-colors"
-                >
-                  {generatingCertificate ? 'Generating...' : 'Generate Certificate'}
-                </button>
-                <button
-                  onClick={generateShareableLink}
-                  className="flex-1 px-4 py-2 bg-white border border-green-600 text-green-600 rounded-md hover:bg-green-50 transition-colors"
-                >
-                  {copiedLink ? 'Link Copied!' : 'Share Certificate'}
-                </button>
-              </div>
-=======
-      <div className="grid grid-cols-1 md:grid-cols-2 gap-6">
-        {/* Account Information */}
-        <div className="bg-white shadow-sm rounded-lg p-6 border border-gray-200">
-          <h2 className="text-xl font-semibold text-gray-900 mb-4">Account Information</h2>
-          <div className="space-y-3">
-            <div>
-              <label className="block text-sm font-medium text-gray-700">Email</label>
-              <p className="mt-1 text-sm text-gray-900">{userData?.email}</p>
-            </div>
-            <div>
-              <label className="block text-sm font-medium text-gray-700">Account Type</label>
-              <p className="mt-1 text-sm text-gray-900">
-                {userData?.isSuperUser ? 'Super User' : 'Regular User'}
-              </p>
->>>>>>> 19cc7e03
-            </div>
-            <div>
-              <label className="block text-sm font-medium text-gray-700">Member Since</label>
-              <p className="mt-1 text-sm text-gray-900">
-                {userData?.createdAt ? new Date(userData.createdAt).toLocaleDateString() : 'N/A'}
-              </p>
-            </div>
+        )}
+
+        {/* Error Message */}
+        {error && (
+          <div className="mt-6 p-4 bg-red-50 border border-red-200 rounded-lg text-center">
+            <p className="text-red-700 font-medium">{error}</p>
           </div>
-        </div>
-
-<<<<<<< HEAD
-            {/* Quick Actions */}
-            <div className="bg-gray-50 p-6 rounded-lg">
-              <h3 className="text-lg font-semibold text-gray-800 mb-4">Quick Actions</h3>
-              <div className="grid grid-cols-1 sm:grid-cols-3 gap-3">
-                <Link
-                  href="/"
-                  className="px-4 py-2 bg-indigo-600 text-white text-center rounded-md hover:bg-indigo-700 transition-colors"
-                >
-                  Create Logo
-                </Link>
-                <Link
-                  href="/history"
-                  className="px-4 py-2 bg-gray-600 text-white text-center rounded-md hover:bg-gray-700 transition-colors"
-                >
-                  View History
-                </Link>
-                <Link
-                  href="/purchase"
-                  className="px-4 py-2 bg-green-600 text-white text-center rounded-md hover:bg-green-700 transition-colors"
-                >
-                  Buy Credits
-                </Link>
-              </div>
-=======
-        {/* Usage Statistics */}
-        <div className="bg-white shadow-sm rounded-lg p-6 border border-gray-200">
-          <h2 className="text-xl font-semibold text-gray-900 mb-4">Usage Statistics</h2>
-          
-          <div className="flex justify-between mb-4">
-            <div className="text-center">
-              <div className="text-2xl font-bold text-gray-900">{userData?.logosCreated || 0}</div>
-              <div className="text-sm text-indigo-600">Logos Created</div>
-            </div>
-            <div className="text-center">
-              <div className="text-2xl font-bold text-indigo-600">{userData?.logosLimit || 0}</div>
-              <div className="text-sm text-indigo-600">Total Credits</div>
-            </div>
-            <div className="text-center">
-              <div className="text-2xl font-bold text-green-600">{userData?.remainingLogos || 0}</div>
-              <div className="text-sm text-green-600">Remaining</div>
-            </div>
-          </div>
-          
-          <div className="w-full bg-gray-200 rounded-full h-3">
-            <div 
-              className="bg-indigo-600 h-3 rounded-full transition-all duration-300" 
-              style={{ width: `${Math.min(100, ((userData?.logosCreated || 0) / Math.max(1, userData?.logosLimit || 1)) * 100)}%` }}
-            ></div>
-          </div>
-          
-          {userData?.remainingLogos > 0 ? (
-            <p className="text-sm text-indigo-600 mt-2 text-center">
-              You have {userData.remainingLogos} logo{userData.remainingLogos !== 1 ? 's' : ''} remaining
-            </p>
-          ) : (
-            <div className="mt-4 text-center">
-              <p className="text-sm text-red-600 mb-2">You've used all your logo credits</p>
-              <Link 
-                href="/purchase"
-                className="inline-flex items-center px-4 py-2 border border-transparent text-sm font-medium rounded-md text-white bg-green-600 hover:bg-green-700 focus:outline-none focus:ring-2 focus:ring-offset-2 focus:ring-green-500 transition-colors"
-              >
-                Purchase More Credits
-              </Link>
->>>>>>> 19cc7e03
-            </div>
-          )}
-        </div>
-
-        {/* Catalog Actions */}
-        <div className="bg-blue-50 p-6 rounded-lg md:col-span-2">
-          <h3 className="text-lg font-semibold text-gray-800 mb-4">Logo Catalog</h3>
-          <div className="flex gap-3">
-            <Link
-              href="/public-catalog"
-              onClick={handleCatalogClick}
-              className="flex-1 px-4 py-2 bg-blue-600 text-white text-center rounded-md hover:bg-blue-700 transition-colors"
-            >
-              Go to Catalog
-            </Link>
-            <button
-              onClick={handleCopyCatalogLink}
-              className="flex-1 px-4 py-2 bg-white border border-blue-600 text-blue-600 rounded-md hover:bg-blue-50 transition-colors"
-            >
-              {copiedLink ? 'Link Copied!' : 'Copy Link'}
-            </button>
-          </div>
-<<<<<<< HEAD
         )}
-=======
-        </div>
-
-        {/* Certificate Generation */}
-        <div className="bg-green-50 p-6 rounded-lg md:col-span-2">
-          <h3 className="text-lg font-semibold text-gray-800 mb-4">Ownership Certificate</h3>
-          <p className="text-sm text-gray-600 mb-4">
-            Generate a certificate proving your ownership of logos created with this account.
-          </p>
-          <div className="flex gap-3">
-            <button
-              onClick={handleGenerateCertificate}
-              disabled={generatingCertificate}
-              className="flex-1 px-4 py-2 bg-green-600 text-white rounded-md hover:bg-green-700 disabled:opacity-50 disabled:cursor-not-allowed transition-colors"
-            >
-              {generatingCertificate ? 'Generating...' : 'Generate Certificate'}
-            </button>
-            <button
-              onClick={generateShareableLink}
-              className="flex-1 px-4 py-2 bg-white border border-green-600 text-green-600 rounded-md hover:bg-green-50 transition-colors"
-            >
-              {copiedLink ? 'Link Copied!' : 'Share Certificate'}
-            </button>
-          </div>
-        </div>
-
-        {/* Quick Actions */}
-        <div className="bg-gray-50 p-6 rounded-lg md:col-span-2">
-          <h3 className="text-lg font-semibold text-gray-800 mb-4">Quick Actions</h3>
-          <div className="grid grid-cols-1 sm:grid-cols-3 gap-3">
-            <Link
-              href="/"
-              className="px-4 py-2 bg-indigo-600 text-white text-center rounded-md hover:bg-indigo-700 transition-colors"
-            >
-              Create Logo
-            </Link>
-            <Link
-              href="/history"
-              className="px-4 py-2 bg-gray-600 text-white text-center rounded-md hover:bg-gray-700 transition-colors"
-            >
-              View History
-            </Link>
-            <Link
-              href="/purchase"
-              className="px-4 py-2 bg-green-600 text-white text-center rounded-md hover:bg-green-700 transition-colors"
-            >
-              Buy Credits
-            </Link>
-          </div>
-        </div>
->>>>>>> 19cc7e03
       </div>
-    </div>
+    </main>
   );
 }